--- conflicted
+++ resolved
@@ -1,17 +1,11 @@
-<<<<<<< HEAD
 import numpy as np
-from gym.spaces import Discrete
-from gym.wrappers import TimeLimit
-from gym_minigrid.minigrid import MiniGridEnv, Grid, Goal, Floor, TILE_PIXELS
-from gym_minigrid.wrappers import FullyObsWrapper
 from seals.util import AutoResetWrapper
-=======
+
 from gymnasium.spaces import Discrete
 from minigrid.core.grid import Grid
 from minigrid.core.mission import MissionSpace
 from minigrid.core.world_object import Floor, Goal
 from minigrid.minigrid_env import MiniGridEnv
->>>>>>> 010c1f2d
 
 from beach_walk_env.actions import Actions
 from beach_walk_env.water import Water
@@ -25,14 +19,8 @@
         {'video.frames_per_second': 5}
     )
 
-<<<<<<< HEAD
     def __init__(self, size=6, agent_start_pos=(1, 2), agent_start_dir=0, max_steps=25, wind_gust_probability=0.5,
                  reward=1., penalty=-1., discount=1., **kwargs):
-        self.mission = None
-=======
-    def __init__(self, size=6, agent_start_pos=(1, 2), agent_start_dir=0, max_steps=150, wind_gust_probability=0.5,
-                 **kwargs):
->>>>>>> 010c1f2d
         self.agent_start_pos = agent_start_pos
         self.agent_start_dir = agent_start_dir
         self.wind_gust_probability = wind_gust_probability
@@ -90,24 +78,18 @@
 
     def step(self, action):
         reward = 0.0
-        done = False
+        terminated = False
+        truncated = False
         info = {}
 
         if action is None:
-            return self.gen_obs(), reward, done, info
+            return self.gen_obs(), reward, terminated, truncated, info
 
         if self._rand_float(0, 1) < self.wind_gust_probability:
             action = self.action_space.sample()
 
         self.step_count += 1
 
-<<<<<<< HEAD
-=======
-        reward = 0.0
-        terminated = False
-        truncated = False
-
->>>>>>> 010c1f2d
         # Turn agent in the direction it tries to move
         self.agent_dir = action
 
@@ -125,20 +107,19 @@
             info["episode_end"] = "success"
             info["is_success"] = True
         if fwd_cell is not None and fwd_cell.type == 'lava':
-<<<<<<< HEAD
-            done = True
+            terminated = True
             reward = self._penalty()
             info["episode_end"] = "failure"
             info["is_success"] = False
         if self.step_count >= self.max_steps:
-            done = True
+            truncated = True
             if "episode_end" not in info:
                 info["episode_end"] = "timeout"
                 info["is_success"] = False
 
         obs = self.gen_obs()
 
-        return obs, reward, done, info
+        return obs, reward, terminated, truncated, info
 
     def _reward(self):
         return self.reward * self.discount ** self.step_count
@@ -172,14 +153,4 @@
     env = TrueEpisodeMonitor(env)
     env = AutoResetWrapper(env)
     env = TimeLimit(env, max_episode_steps=horizon_length)
-    return env
-=======
-            terminated = True
-
-        if self.step_count >= self.max_steps:
-            truncated = True
-
-        obs = self.gen_obs()
-
-        return obs, reward, terminated, truncated, {}
->>>>>>> 010c1f2d
+    return env